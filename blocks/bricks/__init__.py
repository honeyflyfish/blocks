--- conflicted
+++ resolved
@@ -463,18 +463,10 @@
         self.children = [app.brick for app in application_methods
                          if not (app.brick in seen or seen.add(app.brick))]
 
-<<<<<<< HEAD
-    @application(inputs=['input_'], outputs=['output'])
-    def apply(self, input_):
-        child_input = input_
-        for application_method in self.application_methods:
-=======
     @application
     def apply(self, *args):
         child_input = args
-        for _, application_method in zip(self.children,
-                                         self.application_methods):
->>>>>>> 437ef79f
+        for application_method in self.application_methods:
             output = application_method(*pack(child_input))
             child_input = output
         return output
